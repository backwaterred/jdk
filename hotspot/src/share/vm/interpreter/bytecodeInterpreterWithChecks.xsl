--- conflicted
+++ resolved
@@ -1,27 +1,5 @@
 <?xml version="1.0"?> 
 <!-- 
-<<<<<<< HEAD
- Copyright 2006-2008 Sun Microsystems, Inc.  All Rights Reserved.
- DO NOT ALTER OR REMOVE COPYRIGHT NOTICES OR THIS FILE HEADER.
-
- This code is free software; you can redistribute it and/or modify it
- under the terms of the GNU General Public License version 2 only, as
- published by the Free Software Foundation.
-
- This code is distributed in the hope that it will be useful, but WITHOUT
- ANY WARRANTY; without even the implied warranty of MERCHANTABILITY or
- FITNESS FOR A PARTICULAR PURPOSE.  See the GNU General Public License
- version 2 for more details (a copy is included in the LICENSE file that
- accompanied this code).
-
- You should have received a copy of the GNU General Public License version
- 2 along with this work; if not, write to the Free Software Foundation,
- Inc., 51 Franklin St, Fifth Floor, Boston, MA 02110-1301 USA.
-
- Please contact Sun Microsystems, Inc., 4150 Network Circle, Santa Clara,
- CA 95054 USA or visit www.sun.com if you need additional information or
- have any questions.
-=======
      Copyright 1997-2000 Sun Microsystems, Inc.  All Rights Reserved.
      DO NOT ALTER OR REMOVE COPYRIGHT NOTICES OR THIS FILE HEADER.
 
@@ -42,7 +20,6 @@
      Please contact Sun Microsystems, Inc., 4150 Network Circle, Santa Clara,
      CA 95054 USA or visit www.sun.com if you need additional information or
      have any questions.
->>>>>>> 1562d780
 -->
 
 <xsl:stylesheet xmlns:xsl="http://www.w3.org/1999/XSL/Transform" version="1.0">

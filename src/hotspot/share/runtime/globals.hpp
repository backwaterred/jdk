--- conflicted
+++ resolved
@@ -2984,9 +2984,6 @@
           "On internal errors, include registers in error report.")         \
                                                                             \
 
-<<<<<<< HEAD
-
-=======
 #define VM_FLAGS(develop,                                                   \
                  develop_pd,                                                \
                  product,                                                   \
@@ -3033,7 +3030,6 @@
     range,                                                                  \
     constraint,                                                             \
     writeable)                                                              \
->>>>>>> d006828c
 
 /*
  *  Macros for factoring of globals

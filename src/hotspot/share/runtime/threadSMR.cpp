--- conflicted
+++ resolved
@@ -31,32 +31,13 @@
 #include "utilities/globalDefinitions.hpp"
 #include "utilities/resourceHash.hpp"
 
-<<<<<<< HEAD
-Monitor*              ThreadsSMRSupport::_smr_delete_lock =
-                          new Monitor(Monitor::special, "smr_delete_lock",
-=======
 Monitor*              ThreadsSMRSupport::_delete_lock =
                           new Monitor(Monitor::special, "Thread_SMR_delete_lock",
->>>>>>> f287b874
                                       false /* allow_vm_block */,
                                       Monitor::_safepoint_check_never);
 // The '_cnt', '_max' and '_times" fields are enabled via
 // -XX:+EnableThreadSMRStatistics:
 
-<<<<<<< HEAD
-// # of parallel threads in _smr_delete_lock->wait().
-// Impl note: Hard to imagine > 64K waiting threads so this could be 16-bit,
-// but there is no nice 16-bit _FORMAT support.
-uint                  ThreadsSMRSupport::_smr_delete_lock_wait_cnt = 0;
-
-// Max # of parallel threads in _smr_delete_lock->wait().
-// Impl note: See _smr_delete_lock_wait_cnt note.
-uint                  ThreadsSMRSupport::_smr_delete_lock_wait_max = 0;
-
-// Flag to indicate when an _smr_delete_lock->notify() is needed.
-// Impl note: See _smr_delete_lock_wait_cnt note.
-volatile uint         ThreadsSMRSupport::_smr_delete_notify = 0;
-=======
 // # of parallel threads in _delete_lock->wait().
 // Impl note: Hard to imagine > 64K waiting threads so this could be 16-bit,
 // but there is no nice 16-bit _FORMAT support.
@@ -69,57 +50,30 @@
 // Flag to indicate when an _delete_lock->notify() is needed.
 // Impl note: See _delete_lock_wait_cnt note.
 volatile uint         ThreadsSMRSupport::_delete_notify = 0;
->>>>>>> f287b874
 
 // # of threads deleted over VM lifetime.
 // Impl note: Atomically incremented over VM lifetime so use unsigned for more
 // range. Unsigned 64-bit would be more future proof, but 64-bit atomic inc
 // isn't available everywhere (or is it?).
-<<<<<<< HEAD
-volatile uint         ThreadsSMRSupport::_smr_deleted_thread_cnt = 0;
-=======
 volatile uint         ThreadsSMRSupport::_deleted_thread_cnt = 0;
->>>>>>> f287b874
 
 // Max time in millis to delete a thread.
 // Impl note: 16-bit might be too small on an overloaded machine. Use
 // unsigned since this is a time value. Set via Atomic::cmpxchg() in a
 // loop for correctness.
-<<<<<<< HEAD
-volatile uint         ThreadsSMRSupport::_smr_deleted_thread_time_max = 0;
-=======
 volatile uint         ThreadsSMRSupport::_deleted_thread_time_max = 0;
->>>>>>> f287b874
 
 // Cumulative time in millis to delete threads.
 // Impl note: Atomically added to over VM lifetime so use unsigned for more
 // range. Unsigned 64-bit would be more future proof, but 64-bit atomic inc
 // isn't available everywhere (or is it?).
-<<<<<<< HEAD
-volatile uint         ThreadsSMRSupport::_smr_deleted_thread_times = 0;
-
-ThreadsList* volatile ThreadsSMRSupport::_smr_java_thread_list = new ThreadsList(0);
-=======
 volatile uint         ThreadsSMRSupport::_deleted_thread_times = 0;
 
 ThreadsList* volatile ThreadsSMRSupport::_java_thread_list = new ThreadsList(0);
->>>>>>> f287b874
 
 // # of ThreadsLists allocated over VM lifetime.
 // Impl note: We allocate a new ThreadsList for every thread create and
 // every thread delete so we need a bigger type than the
-<<<<<<< HEAD
-// _smr_deleted_thread_cnt field.
-uint64_t              ThreadsSMRSupport::_smr_java_thread_list_alloc_cnt = 1;
-
-// # of ThreadsLists freed over VM lifetime.
-// Impl note: See _smr_java_thread_list_alloc_cnt note.
-uint64_t              ThreadsSMRSupport::_smr_java_thread_list_free_cnt = 0;
-
-// Max size ThreadsList allocated.
-// Impl note: Max # of threads alive at one time should fit in unsigned 32-bit.
-uint                  ThreadsSMRSupport::_smr_java_thread_list_max = 0;
-=======
 // _deleted_thread_cnt field.
 uint64_t              ThreadsSMRSupport::_java_thread_list_alloc_cnt = 1;
 
@@ -130,88 +84,44 @@
 // Max size ThreadsList allocated.
 // Impl note: Max # of threads alive at one time should fit in unsigned 32-bit.
 uint                  ThreadsSMRSupport::_java_thread_list_max = 0;
->>>>>>> f287b874
 
 // Max # of nested ThreadsLists for a thread.
 // Impl note: Hard to imagine > 64K nested ThreadsLists so this could be
 // 16-bit, but there is no nice 16-bit _FORMAT support.
-<<<<<<< HEAD
-uint                  ThreadsSMRSupport::_smr_nested_thread_list_max = 0;
-=======
 uint                  ThreadsSMRSupport::_nested_thread_list_max = 0;
->>>>>>> f287b874
 
 // # of ThreadsListHandles deleted over VM lifetime.
 // Impl note: Atomically incremented over VM lifetime so use unsigned for
 // more range. There will be fewer ThreadsListHandles than threads so
 // unsigned 32-bit should be fine.
-<<<<<<< HEAD
-volatile uint         ThreadsSMRSupport::_smr_tlh_cnt = 0;
-=======
 volatile uint         ThreadsSMRSupport::_tlh_cnt = 0;
->>>>>>> f287b874
 
 // Max time in millis to delete a ThreadsListHandle.
 // Impl note: 16-bit might be too small on an overloaded machine. Use
 // unsigned since this is a time value. Set via Atomic::cmpxchg() in a
 // loop for correctness.
-<<<<<<< HEAD
-volatile uint         ThreadsSMRSupport::_smr_tlh_time_max = 0;
-=======
 volatile uint         ThreadsSMRSupport::_tlh_time_max = 0;
->>>>>>> f287b874
 
 // Cumulative time in millis to delete ThreadsListHandles.
 // Impl note: Atomically added to over VM lifetime so use unsigned for more
 // range. Unsigned 64-bit would be more future proof, but 64-bit atomic inc
 // isn't available everywhere (or is it?).
-<<<<<<< HEAD
-volatile uint         ThreadsSMRSupport::_smr_tlh_times = 0;
-
-ThreadsList*          ThreadsSMRSupport::_smr_to_delete_list = NULL;
-=======
 volatile uint         ThreadsSMRSupport::_tlh_times = 0;
 
 ThreadsList*          ThreadsSMRSupport::_to_delete_list = NULL;
->>>>>>> f287b874
 
 // # of parallel ThreadsLists on the to-delete list.
 // Impl note: Hard to imagine > 64K ThreadsLists needing to be deleted so
 // this could be 16-bit, but there is no nice 16-bit _FORMAT support.
-<<<<<<< HEAD
-uint                  ThreadsSMRSupport::_smr_to_delete_list_cnt = 0;
-
-// Max # of parallel ThreadsLists on the to-delete list.
-// Impl note: See _smr_to_delete_list_cnt note.
-uint                  ThreadsSMRSupport::_smr_to_delete_list_max = 0;
-=======
 uint                  ThreadsSMRSupport::_to_delete_list_cnt = 0;
 
 // Max # of parallel ThreadsLists on the to-delete list.
 // Impl note: See _to_delete_list_cnt note.
 uint                  ThreadsSMRSupport::_to_delete_list_max = 0;
->>>>>>> f287b874
 
 
 // 'inline' functions first so the definitions are before first use:
 
-<<<<<<< HEAD
-inline void ThreadsSMRSupport::add_smr_deleted_thread_times(uint add_value) {
-  Atomic::add(add_value, &_smr_deleted_thread_times);
-}
-
-inline void ThreadsSMRSupport::inc_smr_deleted_thread_cnt() {
-  Atomic::inc(&_smr_deleted_thread_cnt);
-}
-
-inline void ThreadsSMRSupport::inc_smr_java_thread_list_alloc_cnt() {
-  _smr_java_thread_list_alloc_cnt++;
-}
-
-inline void ThreadsSMRSupport::update_smr_deleted_thread_time_max(uint new_value) {
-  while (true) {
-    uint cur_value = _smr_deleted_thread_time_max;
-=======
 inline void ThreadsSMRSupport::add_deleted_thread_times(uint add_value) {
   Atomic::add(add_value, &_deleted_thread_times);
 }
@@ -227,32 +137,17 @@
 inline void ThreadsSMRSupport::update_deleted_thread_time_max(uint new_value) {
   while (true) {
     uint cur_value = _deleted_thread_time_max;
->>>>>>> f287b874
     if (new_value <= cur_value) {
       // No need to update max value so we're done.
       break;
     }
-<<<<<<< HEAD
-    if (Atomic::cmpxchg(new_value, &_smr_deleted_thread_time_max, cur_value) == cur_value) {
-=======
     if (Atomic::cmpxchg(new_value, &_deleted_thread_time_max, cur_value) == cur_value) {
->>>>>>> f287b874
       // Updated max value so we're done. Otherwise try it all again.
       break;
     }
   }
 }
 
-<<<<<<< HEAD
-inline void ThreadsSMRSupport::update_smr_java_thread_list_max(uint new_value) {
-  if (new_value > _smr_java_thread_list_max) {
-    _smr_java_thread_list_max = new_value;
-  }
-}
-
-inline ThreadsList* ThreadsSMRSupport::xchg_smr_java_thread_list(ThreadsList* new_list) {
-  return (ThreadsList*)Atomic::xchg(new_list, &_smr_java_thread_list);
-=======
 inline void ThreadsSMRSupport::update_java_thread_list_max(uint new_value) {
   if (new_value > _java_thread_list_max) {
     _java_thread_list_max = new_value;
@@ -261,7 +156,6 @@
 
 inline ThreadsList* ThreadsSMRSupport::xchg_java_thread_list(ThreadsList* new_list) {
   return (ThreadsList*)Atomic::xchg(new_list, &_java_thread_list);
->>>>>>> f287b874
 }
 
 
@@ -374,11 +268,7 @@
     }
 
     // The current JavaThread has a hazard ptr (ThreadsList reference)
-<<<<<<< HEAD
-    // which might be _smr_java_thread_list or it might be an older
-=======
     // which might be _java_thread_list or it might be an older
->>>>>>> f287b874
     // ThreadsList that has been removed but not freed. In either case,
     // the hazard ptr is protecting all the JavaThreads on that
     // ThreadsList.
@@ -457,11 +347,7 @@
     if (Thread::is_hazard_ptr_tagged(current_list)) return;
 
     // The current JavaThread has a hazard ptr (ThreadsList reference)
-<<<<<<< HEAD
-    // which might be _smr_java_thread_list or it might be an older
-=======
     // which might be _java_thread_list or it might be an older
->>>>>>> f287b874
     // ThreadsList that has been removed but not freed. In either case,
     // the hazard ptr is protecting all the JavaThreads on that
     // ThreadsList, but we only care about matching a specific JavaThread.
@@ -590,11 +476,7 @@
   if (EnableThreadSMRStatistics) {
     _timer.stop();
     uint millis = (uint)_timer.milliseconds();
-<<<<<<< HEAD
-    ThreadsSMRSupport::update_smr_tlh_stats(millis);
-=======
     ThreadsSMRSupport::update_tlh_stats(millis);
->>>>>>> f287b874
   }
 }
 
@@ -692,20 +574,12 @@
   ThreadsList* threads;
 
   // Stable recording of a hazard ptr for SMR. This code does not use
-<<<<<<< HEAD
-  // locks so its use of the _smr_java_thread_list & _threads_hazard_ptr
-=======
   // locks so its use of the _java_thread_list & _threads_hazard_ptr
->>>>>>> f287b874
   // fields is racy relative to code that uses those fields with locks.
   // OrderAccess and Atomic functions are used to deal with those races.
   //
   while (true) {
-<<<<<<< HEAD
-    threads = get_smr_java_thread_list();
-=======
     threads = get_java_thread_list();
->>>>>>> f287b874
 
     // Publish a tagged hazard ptr to denote that the hazard ptr is not
     // yet verified as being stable. Due to the fence after the hazard
@@ -716,15 +590,9 @@
     ThreadsList* unverified_threads = Thread::tag_hazard_ptr(threads);
     self->set_threads_hazard_ptr(unverified_threads);
 
-<<<<<<< HEAD
-    // If _smr_java_thread_list has changed, we have lost a race with
-    // Threads::add() or Threads::remove() and have to try again.
-    if (get_smr_java_thread_list() != threads) {
-=======
     // If _java_thread_list has changed, we have lost a race with
     // Threads::add() or Threads::remove() and have to try again.
     if (get_java_thread_list() != threads) {
->>>>>>> f287b874
       continue;
     }
 
@@ -766,24 +634,15 @@
   {
     // Only grab the Threads_lock if we don't already own it.
     MutexLockerEx ml(Threads_lock->owned_by_self() ? NULL : Threads_lock);
-<<<<<<< HEAD
-    node = new NestedThreadsList(get_smr_java_thread_list());
-=======
     node = new NestedThreadsList(get_java_thread_list());
->>>>>>> f287b874
     // We insert at the front of the list to match up with the delete
     // in release_stable_list().
     node->set_next(self->get_nested_threads_hazard_ptr());
     self->set_nested_threads_hazard_ptr(node);
     if (EnableThreadSMRStatistics) {
       self->inc_nested_threads_hazard_ptr_cnt();
-<<<<<<< HEAD
-      if (self->nested_threads_hazard_ptr_cnt() > _smr_nested_thread_list_max) {
-        _smr_nested_thread_list_max = self->nested_threads_hazard_ptr_cnt();
-=======
       if (self->nested_threads_hazard_ptr_cnt() > _nested_thread_list_max) {
         _nested_thread_list_max = self->nested_threads_hazard_ptr_cnt();
->>>>>>> f287b874
       }
     }
   }
@@ -793,27 +652,6 @@
 }
 
 void ThreadsSMRSupport::add_thread(JavaThread *thread){
-<<<<<<< HEAD
-  ThreadsList *new_list = ThreadsList::add_thread(ThreadsSMRSupport::get_smr_java_thread_list(), thread);
-  if (EnableThreadSMRStatistics) {
-    ThreadsSMRSupport::inc_smr_java_thread_list_alloc_cnt();
-    ThreadsSMRSupport::update_smr_java_thread_list_max(new_list->length());
-  }
-  // Initial _smr_java_thread_list will not generate a "Threads::add" mesg.
-  log_debug(thread, smr)("tid=" UINTX_FORMAT ": Threads::add: new ThreadsList=" INTPTR_FORMAT, os::current_thread_id(), p2i(new_list));
-
-  ThreadsList *old_list = ThreadsSMRSupport::xchg_smr_java_thread_list(new_list);
-  ThreadsSMRSupport::smr_free_list(old_list);
-}
-
-// set_smr_delete_notify() and clear_smr_delete_notify() are called
-// under the protection of the smr_delete_lock, but we also use an
-// Atomic operation to ensure the memory update is seen earlier than
-// when the smr_delete_lock is dropped.
-//
-void ThreadsSMRSupport::clear_smr_delete_notify() {
-  Atomic::dec(&_smr_delete_notify);
-=======
   ThreadsList *new_list = ThreadsList::add_thread(ThreadsSMRSupport::get_java_thread_list(), thread);
   if (EnableThreadSMRStatistics) {
     ThreadsSMRSupport::inc_java_thread_list_alloc_cnt();
@@ -909,7 +747,6 @@
   }
 
   delete scan_table;
->>>>>>> f287b874
 }
 
 // Return true if the specified JavaThread is protected by a hazard
@@ -920,11 +757,7 @@
 
   // Hash table size should be first power of two higher than twice
   // the length of the Threads list.
-<<<<<<< HEAD
-  int hash_table_size = MIN2((int)get_smr_java_thread_list()->length(), 32) << 1;
-=======
   int hash_table_size = MIN2((int)get_java_thread_list()->length(), 32) << 1;
->>>>>>> f287b874
   hash_table_size--;
   hash_table_size |= hash_table_size >> 1;
   hash_table_size |= hash_table_size >> 2;
@@ -979,17 +812,10 @@
   self->set_threads_hazard_ptr(NULL);
 
   // We use double-check locking to reduce traffic on the system
-<<<<<<< HEAD
-  // wide smr_delete_lock.
-  if (ThreadsSMRSupport::smr_delete_notify()) {
-    // An exiting thread might be waiting in smr_delete(); we need to
-    // check with smr_delete_lock to be sure.
-=======
   // wide Thread-SMR delete_lock.
   if (ThreadsSMRSupport::delete_notify()) {
     // An exiting thread might be waiting in smr_delete(); we need to
     // check with delete_lock to be sure.
->>>>>>> f287b874
     release_stable_list_wake_up((char *) "regular hazard ptr");
   }
 }
@@ -1022,11 +848,7 @@
   }
 
   // An exiting thread might be waiting in smr_delete(); we need to
-<<<<<<< HEAD
-  // check with smr_delete_lock to be sure.
-=======
   // check with delete_lock to be sure.
->>>>>>> f287b874
   release_stable_list_wake_up((char *) "nested hazard ptr");
 
   log_debug(thread, smr)("tid=" UINTX_FORMAT ": ThreadsSMRSupport::release_stable_list: delete NestedThreadsList node containing ThreadsList=" INTPTR_FORMAT, os::current_thread_id(), p2i(node->t_list()));
@@ -1035,27 +857,11 @@
 }
 
 // Wake up portion of the release stable ThreadsList protocol;
-<<<<<<< HEAD
-// uses the smr_delete_lock().
-=======
 // uses the delete_lock().
->>>>>>> f287b874
 //
 void ThreadsSMRSupport::release_stable_list_wake_up(char *log_str) {
   assert(log_str != NULL, "sanity check");
 
-<<<<<<< HEAD
-  // Note: smr_delete_lock is held in smr_delete() for the entire
-  // hazard ptr search so that we do not lose this notify() if
-  // the exiting thread has to wait. That code path also holds
-  // Threads_lock (which was grabbed before smr_delete_lock) so that
-  // threads_do() can be called. This means the system can't start a
-  // safepoint which means this thread can't take too long to get to
-  // a safepoint because of being blocked on smr_delete_lock.
-  //
-  MonitorLockerEx ml(ThreadsSMRSupport::smr_delete_lock(), Monitor::_no_safepoint_check_flag);
-  if (ThreadsSMRSupport::smr_delete_notify()) {
-=======
   // Note: delete_lock is held in smr_delete() for the entire
   // hazard ptr search so that we do not lose this notify() if
   // the exiting thread has to wait. That code path also holds
@@ -1066,7 +872,6 @@
   //
   MonitorLockerEx ml(ThreadsSMRSupport::delete_lock(), Monitor::_no_safepoint_check_flag);
   if (ThreadsSMRSupport::delete_notify()) {
->>>>>>> f287b874
     // Notify any exiting JavaThreads that are waiting in smr_delete()
     // that we've released a ThreadsList.
     ml.notify_all();
@@ -1075,25 +880,6 @@
 }
 
 void ThreadsSMRSupport::remove_thread(JavaThread *thread) {
-<<<<<<< HEAD
-  ThreadsList *new_list = ThreadsList::remove_thread(ThreadsSMRSupport::get_smr_java_thread_list(), thread);
-  if (EnableThreadSMRStatistics) {
-    ThreadsSMRSupport::inc_smr_java_thread_list_alloc_cnt();
-    // This list is smaller so no need to check for a "longest" update.
-  }
-
-  // Final _smr_java_thread_list will not generate a "Threads::remove" mesg.
-  log_debug(thread, smr)("tid=" UINTX_FORMAT ": Threads::remove: new ThreadsList=" INTPTR_FORMAT, os::current_thread_id(), p2i(new_list));
-
-  ThreadsList *old_list = ThreadsSMRSupport::xchg_smr_java_thread_list(new_list);
-  ThreadsSMRSupport::smr_free_list(old_list);
-}
-
-// See note for clear_smr_delete_notify().
-//
-void ThreadsSMRSupport::set_smr_delete_notify() {
-  Atomic::inc(&_smr_delete_notify);
-=======
   ThreadsList *new_list = ThreadsList::remove_thread(ThreadsSMRSupport::get_java_thread_list(), thread);
   if (EnableThreadSMRStatistics) {
     ThreadsSMRSupport::inc_java_thread_list_alloc_cnt();
@@ -1111,7 +897,6 @@
 //
 void ThreadsSMRSupport::set_delete_notify() {
   Atomic::inc(&_delete_notify);
->>>>>>> f287b874
 }
 
 // Safely delete a JavaThread when it is no longer in use by a
@@ -1133,18 +918,6 @@
       MutexLockerEx ml(Threads_lock, Mutex::_no_safepoint_check_flag);
       // Cannot use a MonitorLockerEx helper here because we have
       // to drop the Threads_lock first if we wait.
-<<<<<<< HEAD
-      ThreadsSMRSupport::smr_delete_lock()->lock_without_safepoint_check();
-      // Set the smr_delete_notify flag after we grab smr_delete_lock
-      // and before we scan hazard ptrs because we're doing
-      // double-check locking in release_stable_list().
-      ThreadsSMRSupport::set_smr_delete_notify();
-
-      if (!is_a_protected_JavaThread(thread)) {
-        // This is the common case.
-        ThreadsSMRSupport::clear_smr_delete_notify();
-        ThreadsSMRSupport::smr_delete_lock()->unlock();
-=======
       ThreadsSMRSupport::delete_lock()->lock_without_safepoint_check();
       // Set the delete_notify flag after we grab delete_lock
       // and before we scan hazard ptrs because we're doing
@@ -1155,7 +928,6 @@
         // This is the common case.
         ThreadsSMRSupport::clear_delete_notify();
         ThreadsSMRSupport::delete_lock()->unlock();
->>>>>>> f287b874
         break;
       }
       if (!has_logged_once) {
@@ -1169,30 +941,14 @@
     } // We have to drop the Threads_lock to wait or delete the thread
 
     if (EnableThreadSMRStatistics) {
-<<<<<<< HEAD
-      _smr_delete_lock_wait_cnt++;
-      if (_smr_delete_lock_wait_cnt > _smr_delete_lock_wait_max) {
-        _smr_delete_lock_wait_max = _smr_delete_lock_wait_cnt;
-=======
       _delete_lock_wait_cnt++;
       if (_delete_lock_wait_cnt > _delete_lock_wait_max) {
         _delete_lock_wait_max = _delete_lock_wait_cnt;
->>>>>>> f287b874
       }
     }
     // Wait for a release_stable_list() call before we check again. No
     // safepoint check, no timeout, and not as suspend equivalent flag
     // because this JavaThread is not on the Threads list.
-<<<<<<< HEAD
-    ThreadsSMRSupport::smr_delete_lock()->wait(Mutex::_no_safepoint_check_flag, 0,
-                                     !Mutex::_as_suspend_equivalent_flag);
-    if (EnableThreadSMRStatistics) {
-      _smr_delete_lock_wait_cnt--;
-    }
-
-    ThreadsSMRSupport::clear_smr_delete_notify();
-    ThreadsSMRSupport::smr_delete_lock()->unlock();
-=======
     ThreadsSMRSupport::delete_lock()->wait(Mutex::_no_safepoint_check_flag, 0,
                                      !Mutex::_as_suspend_equivalent_flag);
     if (EnableThreadSMRStatistics) {
@@ -1201,7 +957,6 @@
 
     ThreadsSMRSupport::clear_delete_notify();
     ThreadsSMRSupport::delete_lock()->unlock();
->>>>>>> f287b874
     // Retry the whole scenario.
   }
 
@@ -1214,148 +969,33 @@
   if (EnableThreadSMRStatistics) {
     timer.stop();
     uint millis = (uint)timer.milliseconds();
-<<<<<<< HEAD
-    ThreadsSMRSupport::inc_smr_deleted_thread_cnt();
-    ThreadsSMRSupport::add_smr_deleted_thread_times(millis);
-    ThreadsSMRSupport::update_smr_deleted_thread_time_max(millis);
-=======
     ThreadsSMRSupport::inc_deleted_thread_cnt();
     ThreadsSMRSupport::add_deleted_thread_times(millis);
     ThreadsSMRSupport::update_deleted_thread_time_max(millis);
->>>>>>> f287b874
   }
 
   log_debug(thread, smr)("tid=" UINTX_FORMAT ": ThreadsSMRSupport::smr_delete: thread=" INTPTR_FORMAT " is deleted.", os::current_thread_id(), p2i(thread));
 }
 
-<<<<<<< HEAD
-bool ThreadsSMRSupport::smr_delete_notify() {
-  // Use load_acquire() in order to see any updates to _smr_delete_notify
-  // earlier than when smr_delete_lock is grabbed.
-  return (OrderAccess::load_acquire(&_smr_delete_notify) != 0);
-}
-
-// Safely free a ThreadsList after a Threads::add() or Threads::remove().
-// The specified ThreadsList may not get deleted during this call if it
-// is still in-use (referenced by a hazard ptr). Other ThreadsLists
-// in the chain may get deleted by this call if they are no longer in-use.
-void ThreadsSMRSupport::smr_free_list(ThreadsList* threads) {
-  assert_locked_or_safepoint(Threads_lock);
-
-  threads->set_next_list(_smr_to_delete_list);
-  _smr_to_delete_list = threads;
-  if (EnableThreadSMRStatistics) {
-    _smr_to_delete_list_cnt++;
-    if (_smr_to_delete_list_cnt > _smr_to_delete_list_max) {
-      _smr_to_delete_list_max = _smr_to_delete_list_cnt;
-    }
-  }
-
-  // Hash table size should be first power of two higher than twice the length of the ThreadsList
-  int hash_table_size = MIN2((int)get_smr_java_thread_list()->length(), 32) << 1;
-  hash_table_size--;
-  hash_table_size |= hash_table_size >> 1;
-  hash_table_size |= hash_table_size >> 2;
-  hash_table_size |= hash_table_size >> 4;
-  hash_table_size |= hash_table_size >> 8;
-  hash_table_size |= hash_table_size >> 16;
-  hash_table_size++;
-
-  // Gather a hash table of the current hazard ptrs:
-  ThreadScanHashtable *scan_table = new ThreadScanHashtable(hash_table_size);
-  ScanHazardPtrGatherThreadsListClosure scan_cl(scan_table);
-  Threads::threads_do(&scan_cl);
-
-  // Walk through the linked list of pending freeable ThreadsLists
-  // and free the ones that are not referenced from hazard ptrs.
-  ThreadsList* current = _smr_to_delete_list;
-  ThreadsList* prev = NULL;
-  ThreadsList* next = NULL;
-  bool threads_is_freed = false;
-  while (current != NULL) {
-    next = current->next_list();
-    if (!scan_table->has_entry((void*)current)) {
-      // This ThreadsList is not referenced by a hazard ptr.
-      if (prev != NULL) {
-        prev->set_next_list(next);
-      }
-      if (_smr_to_delete_list == current) {
-        _smr_to_delete_list = next;
-      }
-
-      log_debug(thread, smr)("tid=" UINTX_FORMAT ": ThreadsSMRSupport::smr_free_list: threads=" INTPTR_FORMAT " is freed.", os::current_thread_id(), p2i(current));
-      if (current == threads) threads_is_freed = true;
-      delete current;
-      if (EnableThreadSMRStatistics) {
-        _smr_java_thread_list_free_cnt++;
-        _smr_to_delete_list_cnt--;
-      }
-    } else {
-      prev = current;
-    }
-    current = next;
-  }
-
-  if (!threads_is_freed) {
-    // Only report "is not freed" on the original call to
-    // smr_free_list() for this ThreadsList.
-    log_debug(thread, smr)("tid=" UINTX_FORMAT ": ThreadsSMRSupport::smr_free_list: threads=" INTPTR_FORMAT " is not freed.", os::current_thread_id(), p2i(threads));
-  }
-
-  delete scan_table;
-}
-
-=======
->>>>>>> f287b874
 
 // Debug, logging, and printing stuff at the end:
 
 // Log Threads class SMR info.
-<<<<<<< HEAD
-void ThreadsSMRSupport::log_smr_statistics() {
-  LogTarget(Info, thread, smr) log;
-  if (log.is_enabled()) {
-    LogStream out(log);
-    print_smr_info_on(&out);
-=======
 void ThreadsSMRSupport::log_statistics() {
   LogTarget(Info, thread, smr) log;
   if (log.is_enabled()) {
     LogStream out(log);
     print_info_on(&out);
->>>>>>> f287b874
   }
 }
 
 // Print Threads class SMR info.
-<<<<<<< HEAD
-void ThreadsSMRSupport::print_smr_info_on(outputStream* st) {
-=======
 void ThreadsSMRSupport::print_info_on(outputStream* st) {
->>>>>>> f287b874
   // Only grab the Threads_lock if we don't already own it
   // and if we are not reporting an error.
   MutexLockerEx ml((Threads_lock->owned_by_self() || VMError::is_error_reported()) ? NULL : Threads_lock);
 
   st->print_cr("Threads class SMR info:");
-<<<<<<< HEAD
-  st->print_cr("_smr_java_thread_list=" INTPTR_FORMAT ", length=%u, "
-               "elements={", p2i(_smr_java_thread_list),
-               _smr_java_thread_list->length());
-  print_smr_info_elements_on(st, _smr_java_thread_list);
-  st->print_cr("}");
-  if (_smr_to_delete_list != NULL) {
-    st->print_cr("_smr_to_delete_list=" INTPTR_FORMAT ", length=%u, "
-                 "elements={", p2i(_smr_to_delete_list),
-                 _smr_to_delete_list->length());
-    print_smr_info_elements_on(st, _smr_to_delete_list);
-    st->print_cr("}");
-    for (ThreadsList *t_list = _smr_to_delete_list->next_list();
-         t_list != NULL; t_list = t_list->next_list()) {
-      st->print("next-> " INTPTR_FORMAT ", length=%u, "
-                "elements={", p2i(t_list), t_list->length());
-      print_smr_info_elements_on(st, t_list);
-=======
   st->print_cr("_java_thread_list=" INTPTR_FORMAT ", length=%u, "
                "elements={", p2i(_java_thread_list),
                _java_thread_list->length());
@@ -1372,50 +1012,12 @@
       st->print("next-> " INTPTR_FORMAT ", length=%u, "
                 "elements={", p2i(t_list), t_list->length());
       print_info_elements_on(st, t_list);
->>>>>>> f287b874
       st->print_cr("}");
     }
   }
   if (!EnableThreadSMRStatistics) {
     return;
   }
-<<<<<<< HEAD
-  st->print_cr("_smr_java_thread_list_alloc_cnt=" UINT64_FORMAT ","
-               "_smr_java_thread_list_free_cnt=" UINT64_FORMAT ","
-               "_smr_java_thread_list_max=%u, "
-               "_smr_nested_thread_list_max=%u",
-               _smr_java_thread_list_alloc_cnt,
-               _smr_java_thread_list_free_cnt,
-               _smr_java_thread_list_max,
-               _smr_nested_thread_list_max);
-  if (_smr_tlh_cnt > 0) {
-    st->print_cr("_smr_tlh_cnt=%u"
-                 ", _smr_tlh_times=%u"
-                 ", avg_smr_tlh_time=%0.2f"
-                 ", _smr_tlh_time_max=%u",
-                 _smr_tlh_cnt, _smr_tlh_times,
-                 ((double) _smr_tlh_times / _smr_tlh_cnt),
-                 _smr_tlh_time_max);
-  }
-  if (_smr_deleted_thread_cnt > 0) {
-    st->print_cr("_smr_deleted_thread_cnt=%u"
-                 ", _smr_deleted_thread_times=%u"
-                 ", avg_smr_deleted_thread_time=%0.2f"
-                 ", _smr_deleted_thread_time_max=%u",
-                 _smr_deleted_thread_cnt, _smr_deleted_thread_times,
-                 ((double) _smr_deleted_thread_times / _smr_deleted_thread_cnt),
-                 _smr_deleted_thread_time_max);
-  }
-  st->print_cr("_smr_delete_lock_wait_cnt=%u, _smr_delete_lock_wait_max=%u",
-               _smr_delete_lock_wait_cnt, _smr_delete_lock_wait_max);
-  st->print_cr("_smr_to_delete_list_cnt=%u, _smr_to_delete_list_max=%u",
-               _smr_to_delete_list_cnt, _smr_to_delete_list_max);
-}
-
-// Print ThreadsList elements (4 per line).
-void ThreadsSMRSupport::print_smr_info_elements_on(outputStream* st,
-                                         ThreadsList* t_list) {
-=======
   st->print_cr("_java_thread_list_alloc_cnt=" UINT64_FORMAT ","
                "_java_thread_list_free_cnt=" UINT64_FORMAT ","
                "_java_thread_list_max=%u, "
@@ -1450,7 +1052,6 @@
 
 // Print ThreadsList elements (4 per line).
 void ThreadsSMRSupport::print_info_elements_on(outputStream* st, ThreadsList* t_list) {
->>>>>>> f287b874
   uint cnt = 0;
   JavaThreadIterator jti(t_list);
   for (JavaThread *jt = jti.first(); jt != NULL; jt = jti.next()) {

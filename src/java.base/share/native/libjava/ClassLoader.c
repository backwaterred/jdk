/*
 * Copyright (c) 1996, 2022, Oracle and/or its affiliates. All rights reserved.
 * DO NOT ALTER OR REMOVE COPYRIGHT NOTICES OR THIS FILE HEADER.
 *
 * This code is free software; you can redistribute it and/or modify it
 * under the terms of the GNU General Public License version 2 only, as
 * published by the Free Software Foundation.  Oracle designates this
 * particular file as subject to the "Classpath" exception as provided
 * by Oracle in the LICENSE file that accompanied this code.
 *
 * This code is distributed in the hope that it will be useful, but WITHOUT
 * ANY WARRANTY; without even the implied warranty of MERCHANTABILITY or
 * FITNESS FOR A PARTICULAR PURPOSE.  See the GNU General Public License
 * version 2 for more details (a copy is included in the LICENSE file that
 * accompanied this code).
 *
 * You should have received a copy of the GNU General Public License version
 * 2 along with this work; if not, write to the Free Software Foundation,
 * Inc., 51 Franklin St, Fifth Floor, Boston, MA 02110-1301 USA.
 *
 * Please contact Oracle, 500 Oracle Parkway, Redwood Shores, CA 94065 USA
 * or visit www.oracle.com if you need additional information or have any
 * questions.
 */

#include <assert.h>
#include <stdlib.h>
#include <string.h>

#include "check_classname.h"
#include "java_lang_ClassLoader.h"
#include "jlong.h"
#include "jni.h"
#include "jni_util.h"
#include "jvm.h"

static JNINativeMethod methods[] = {
    {"retrieveDirectives",  "()Ljava/lang/AssertionStatusDirectives;", (void *)&JVM_AssertionStatusDirectives}
};

JNIEXPORT void JNICALL
Java_java_lang_ClassLoader_registerNatives(JNIEnv *env, jclass cls)
{
    (*env)->RegisterNatives(env, cls, methods,
                            sizeof(methods)/sizeof(JNINativeMethod));
}

/* Convert java string to UTF char*. Use local buffer if possible,
   otherwise malloc new memory. Returns null IFF malloc failed. */
static char*
getUTF(JNIEnv *env, jstring str, char* localBuf, int bufSize)
{
    char* utfStr = NULL;

    int len = (*env)->GetStringUTFLength(env, str);
    int unicode_len = (*env)->GetStringLength(env, str);
    if (len >= bufSize) {
        utfStr = malloc(len + 1);
        if (utfStr == NULL) {
            JNU_ThrowOutOfMemoryError(env, NULL);
            return NULL;
        }
    } else {
        utfStr = localBuf;
    }
    (*env)->GetStringUTFRegion(env, str, 0, unicode_len, utfStr);

    return utfStr;
}

JNIEXPORT jclass JNICALL
Java_java_lang_ClassLoader_defineClass1(JNIEnv *env,
                                        jclass cls,
                                        jobject loader,
                                        jstring name,
                                        jbyteArray data,
                                        jint offset,
                                        jint length,
                                        jobject pd,
                                        jstring source)
{
    jbyte *body;
    char *utfName;
    jclass result = 0;
    char buf[128];
    char* utfSource;
    char sourceBuf[1024];

    if (data == NULL) {
        JNU_ThrowNullPointerException(env, 0);
        return NULL;
    }

    /* Work around 4153825. malloc crashes on Solaris when passed a
     * negative size.
     */
    if (length < 0) {
        JNU_ThrowArrayIndexOutOfBoundsException(env, 0);
        return NULL;
    }

    // On AIX malloc(0) returns NULL which looks like an out-of-memory condition; so adjust it to malloc(1)
    #ifdef _AIX
    body = (jbyte *)malloc(length == 0 ? 1 : length);
    #else
    body = (jbyte *)malloc(length);
    #endif

    if (body == NULL) {
        JNU_ThrowOutOfMemoryError(env, 0);
        return NULL;
    }

    (*env)->GetByteArrayRegion(env, data, offset, length, body);

    if ((*env)->ExceptionOccurred(env)) {
        goto free_body;
    }

    if (name != NULL) {
        utfName = getUTF(env, name, buf, sizeof(buf));
        if (utfName == NULL) {
            goto free_body;
        }
        fixClassname(utfName);
    } else {
        utfName = NULL;
    }

    if (source != NULL) {
        utfSource = getUTF(env, source, sourceBuf, sizeof(sourceBuf));
        if (utfSource == NULL) {
            goto free_utfName;
        }
    } else {
        utfSource = NULL;
    }
    result = JVM_DefineClassWithSource(env, utfName, loader, body, length, pd, utfSource);

    if (utfSource && utfSource != sourceBuf)
        free(utfSource);

 free_utfName:
    if (utfName && utfName != buf)
        free(utfName);

 free_body:
    free(body);
    return result;
}

JNIEXPORT jclass JNICALL
Java_java_lang_ClassLoader_defineClass2(JNIEnv *env,
                                        jclass cls,
                                        jobject loader,
                                        jstring name,
                                        jobject data,
                                        jint offset,
                                        jint length,
                                        jobject pd,
                                        jstring source)
{
    jbyte *body;
    char *utfName;
    jclass result = 0;
    char buf[128];
    char* utfSource;
    char sourceBuf[1024];

    assert(data != NULL); // caller fails if data is null.
    assert(length >= 0);  // caller passes ByteBuffer.remaining() for length, so never neg.
    // caller passes ByteBuffer.position() for offset, and capacity() >= position() + remaining()
    assert((*env)->GetDirectBufferCapacity(env, data) >= (offset + length));

    body = (*env)->GetDirectBufferAddress(env, data);

    if (body == NULL) {
        JNU_ThrowNullPointerException(env, 0);
        return NULL;
    }

    body += offset;

    if (name != NULL) {
        utfName = getUTF(env, name, buf, sizeof(buf));
        if (utfName == NULL) {
            JNU_ThrowOutOfMemoryError(env, NULL);
            return result;
        }
        fixClassname(utfName);
    } else {
        utfName = NULL;
    }

    if (source != NULL) {
        utfSource = getUTF(env, source, sourceBuf, sizeof(sourceBuf));
        if (utfSource == NULL) {
            JNU_ThrowOutOfMemoryError(env, NULL);
            goto free_utfName;
        }
    } else {
        utfSource = NULL;
    }
    result = JVM_DefineClassWithSource(env, utfName, loader, body, length, pd, utfSource);

    if (utfSource && utfSource != sourceBuf)
        free(utfSource);

 free_utfName:
    if (utfName && utfName != buf)
        free(utfName);

    return result;
}

JNIEXPORT jclass JNICALL
Java_java_lang_ClassLoader_defineClass0(JNIEnv *env,
                                        jclass cls,
                                        jobject loader,
                                        jclass lookup,
                                        jstring name,
                                        jbyteArray data,
                                        jint offset,
                                        jint length,
                                        jobject pd,
                                        jboolean initialize,
                                        jint flags,
                                        jobject classData)
{
    jbyte *body;
    char *utfName;
    jclass result = 0;
    char buf[128];

    if (data == NULL) {
        JNU_ThrowNullPointerException(env, 0);
        return NULL;
    }

    /* Work around 4153825. malloc crashes on Solaris when passed a
     * negative size.
     */
    if (length < 0) {
        JNU_ThrowArrayIndexOutOfBoundsException(env, 0);
        return NULL;
    }

    // On AIX malloc(0) returns NULL which looks like an out-of-memory condition; so adjust it to malloc(1)
    #ifdef _AIX
    body = (jbyte *)malloc(length == 0 ? 1 : length);
    #else
    body = (jbyte *)malloc(length);
<<<<<<< HEAD
    if (body == NULL) {
=======
    #endif

    if (body == 0) {
>>>>>>> b2aa085e
        JNU_ThrowOutOfMemoryError(env, 0);
        return NULL;
    }

    (*env)->GetByteArrayRegion(env, data, offset, length, body);

    if ((*env)->ExceptionOccurred(env))
        goto free_body;

    if (name != NULL) {
        utfName = getUTF(env, name, buf, sizeof(buf));
        if (utfName == NULL) {
            goto free_body;
        }
        fixClassname(utfName);
    } else {
        utfName = NULL;
    }

    result = JVM_LookupDefineClass(env, lookup, utfName, body, length, pd, initialize, flags, classData);

    if (utfName && utfName != buf)
        free(utfName);

 free_body:
    free(body);
    return result;
}

/*
 * Returns NULL if class not found.
 */
JNIEXPORT jclass JNICALL
Java_java_lang_ClassLoader_findBootstrapClass(JNIEnv *env, jclass dummy,
                                              jstring classname)
{
    char *clname;
    jclass cls = 0;
    char buf[128];

    if (classname == NULL) {
        return NULL;
    }

    clname = getUTF(env, classname, buf, sizeof(buf));
    if (clname == NULL) {
        JNU_ThrowOutOfMemoryError(env, NULL);
        return NULL;
    }
    fixClassname(clname);

    if (!verifyClassname(clname, JNI_TRUE)) {  /* expects slashed name */
        goto done;
    }

    cls = JVM_FindClassFromBootLoader(env, clname);

 done:
    if (clname != buf) {
        free(clname);
    }

    return cls;
}

JNIEXPORT jclass JNICALL
Java_java_lang_ClassLoader_findLoadedClass0(JNIEnv *env, jobject loader,
                                           jstring name)
{
    if (name == NULL) {
        return NULL;
    } else {
        return JVM_FindLoadedClass(env, loader, name);
    }
}<|MERGE_RESOLUTION|>--- conflicted
+++ resolved
@@ -250,13 +250,9 @@
     body = (jbyte *)malloc(length == 0 ? 1 : length);
     #else
     body = (jbyte *)malloc(length);
-<<<<<<< HEAD
+    #endif
+  
     if (body == NULL) {
-=======
-    #endif
-
-    if (body == 0) {
->>>>>>> b2aa085e
         JNU_ThrowOutOfMemoryError(env, 0);
         return NULL;
     }
